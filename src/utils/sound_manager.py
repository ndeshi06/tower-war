--- conflicted
+++ resolved
@@ -65,7 +65,6 @@
         self._sfx_volume = max(0.0, min(1.0, volume))
         print(f"[SoundManager] SFX volume set to {self._sfx_volume}")
 
-<<<<<<< HEAD
     def is_music_playing(self):
         """Check if music is currently playing"""
         return pygame.mixer.music.get_busy()
@@ -85,9 +84,6 @@
             print(f"[SoundManager] Background music {filename} already playing, continuing...")
             return
             
-=======
-    def play_background_music(self, filename="sound_menu.mp3", volume=None):
->>>>>>> bafdf747
         if volume is None:
             volume = self._music_volume
         
