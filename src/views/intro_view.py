--- conflicted
+++ resolved
@@ -12,18 +12,9 @@
     percent_font = pygame.font.SysFont("Arial", 28)
     sub_font = pygame.font.SysFont("Arial", 24, italic=True)
 
-<<<<<<< HEAD
     from src.utils.sound_manager import SoundManager
     sound_manager = SoundManager()
     sound_manager.play_intro_music()
-=======
-    
-
-    # Music intro
-    from src.utils.sound_manager import SoundManager
-    sound_manager = SoundManager()
-    sound_manager.play_music("sounds/sound_intro.mp3", loop=True)
->>>>>>> bafdf747
 
     group_text = sub_font.render("A GAME MADE BY GROUP 6", True, (200, 200, 200))
     group_rect = group_text.get_rect(center=(width // 2, height // 2 + 80))
@@ -79,7 +70,6 @@
 
         # Khi đủ 100%, chuyển qua hiệu ứng fade
         if progress_percent >= 100 or elapsed >= max_duration:
-            sound_manager.stop_music()
             fade_out(screen, clock)
             running = False
 
